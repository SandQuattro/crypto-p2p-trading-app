--- conflicted
+++ resolved
@@ -18,12 +18,6 @@
 	github.com/sandquattro/go-bip32 v0.0.4
 	github.com/sandquattro/go-bip39 v0.0.3
 	github.com/stretchr/testify v1.10.0
-<<<<<<< HEAD
-	github.com/tyler-smith/go-bip32 v1.0.0
-	github.com/tyler-smith/go-bip39 v1.1.0
-	go.openly.dev/pointy v1.3.0
-=======
->>>>>>> e30f98cc
 	golang.org/x/exp v0.0.0-20230626212559-97b1e661b5df
 )
 
@@ -67,12 +61,9 @@
 	github.com/mattn/go-isatty v0.0.20 // indirect
 	github.com/mitchellh/go-testing-interface v1.14.1 // indirect
 	github.com/mmcloughlin/addchain v0.4.0 // indirect
-<<<<<<< HEAD
 	github.com/modern-go/concurrent v0.0.0-20180306012644-bacd9c7ef1dd // indirect
 	github.com/modern-go/reflect2 v1.0.2 // indirect
 	github.com/mostynb/zstdpool-freelist v0.0.0-20201229113212-927304c0c3b1 // indirect
-=======
->>>>>>> e30f98cc
 	github.com/mr-tron/base58 v1.2.0 // indirect
 	github.com/pmezard/go-difflib v1.0.0 // indirect
 	github.com/shirou/gopsutil v3.21.4-0.20210419000835-c7a38de76ee5+incompatible // indirect
@@ -82,22 +73,15 @@
 	github.com/tklauser/numcpus v0.6.1 // indirect
 	go.mongodb.org/mongo-driver v1.12.2 // indirect
 	go.uber.org/atomic v1.11.0 // indirect
-<<<<<<< HEAD
 	go.uber.org/multierr v1.6.0 // indirect
 	go.uber.org/ratelimit v0.2.0 // indirect
 	go.uber.org/zap v1.21.0 // indirect
-	golang.org/x/crypto v0.36.0 // indirect
-	golang.org/x/sync v0.12.0 // indirect
-	golang.org/x/sys v0.31.0 // indirect
-	golang.org/x/term v0.30.0 // indirect
-	golang.org/x/text v0.23.0 // indirect
-	golang.org/x/time v0.9.0 // indirect
-=======
 	golang.org/x/crypto v0.39.0 // indirect
 	golang.org/x/sync v0.15.0 // indirect
 	golang.org/x/sys v0.33.0 // indirect
+	golang.org/x/term v0.30.0 // indirect
 	golang.org/x/text v0.26.0 // indirect
->>>>>>> e30f98cc
+	golang.org/x/time v0.9.0 // indirect
 	gopkg.in/yaml.v3 v3.0.1 // indirect
 	olympos.io/encoding/edn v0.0.0-20201019073823-d3554ca0b0a3 // indirect
 	rsc.io/tmplfunc v0.0.3 // indirect
